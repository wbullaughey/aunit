name = "aunit"
description = "aunit tests"
version = "0.1.0-dev"
project-files = ["aunit.gpr"]

authors = ["Wayne Bullaughey"]
maintainers = ["Wayne Bullaughey <wlb122@verizon.net>"]
maintainers-logins = ["wbullaughey"]

[[depends-on]]
ada_lib = "*"

[[pins]]
ada_lib = { path = "../ada_lib" }
<<<<<<< HEAD
=======

>>>>>>> f7d35549
<|MERGE_RESOLUTION|>--- conflicted
+++ resolved
@@ -11,8 +11,4 @@
 ada_lib = "*"
 
 [[pins]]
-ada_lib = { path = "../ada_lib" }
-<<<<<<< HEAD
-=======
-
->>>>>>> f7d35549
+ada_lib = { path = "../ada_lib" }